/*
 * Copyright 2017-2019 original authors
 *
 * Licensed under the Apache License, Version 2.0 (the "License");
 * you may not use this file except in compliance with the License.
 * You may obtain a copy of the License at
 *
 * http://www.apache.org/licenses/LICENSE-2.0
 *
 * Unless required by applicable law or agreed to in writing, software
 * distributed under the License is distributed on an "AS IS" BASIS,
 * WITHOUT WARRANTIES OR CONDITIONS OF ANY KIND, either express or implied.
 * See the License for the specific language governing permissions and
 * limitations under the License.
 */
package io.micronaut.http.server.netty.status

import io.micronaut.context.annotation.Requires
import io.micronaut.http.HttpRequest
import io.micronaut.http.HttpResponse
import io.micronaut.http.HttpStatus
import io.micronaut.http.MediaType
import io.micronaut.http.annotation.*
import io.micronaut.http.client.exceptions.HttpClientResponseException
import io.micronaut.http.server.netty.AbstractMicronautSpec

/**
 * Test the non global attribute for @Error.
 * Created by graemerocher on 13/09/2017.
 */
class CustomStaticMappingLocalSpec extends AbstractMicronautSpec {

    void "test that a bad request is handled is handled by the locally marked controller"() {
        when:
        rxClient.exchange('/test1/bad').blockFirst()

        then:
        def e = thrown(HttpClientResponseException)
        e.response.code() == HttpStatus.BAD_REQUEST.code
        e.response.reason() == "You sent me bad stuff - from Test1Controller.badHandler()"

        when:
        rxClient.exchange('/test2/bad').blockFirst()

        then:
        e = thrown(HttpClientResponseException)
        e.response.code() == HttpStatus.BAD_REQUEST.code
        e.response.reason() == "You sent me bad stuff - from Test2Controller.badHandler()"
    }

    void "test that a bad request response for invalid request data can be redirected by the router to the local method"() {
        when:
        rxClient.exchange(
                HttpRequest.POST('/test1/simple', [name:"Fred"])
                           .contentType(MediaType.FORM)
        ).blockFirst()

        then:
        def e = thrown(HttpClientResponseException)
        e.response.code() == HttpStatus.BAD_REQUEST.code
        e.response.reason() == "You sent me bad stuff - from Test1Controller.badHandler()"

        when:
        rxClient.exchange(
                HttpRequest.POST('/test2/simple', [name:"Fred"])
                        .contentType(MediaType.FORM)
        ).blockFirst()

        then:
        e = thrown(HttpClientResponseException)
        e.response.code() == HttpStatus.BAD_REQUEST.code
        e.response.reason() == "You sent me bad stuff - from Test2Controller.badHandler()"
    }

    void "test that a not found response request data can be handled by a local method"() {
        when:
        rxClient.exchange('/test1/not-found').blockFirst()

        then:
        def e = thrown(HttpClientResponseException)
        e.response.code() == HttpStatus.NOT_FOUND.code
        e.response.reason() == "We cannot find anything - from Test1Controller.notFoundHandler()"
    }

    /**
     * This fails currently
     */
    void "test that a unsupported media type is handled by a local method"() {
        when:
        HttpResponse<String> response = rxClient.exchange(
                HttpRequest.POST('/test1/simple', '<foo></foo>')
                        .contentType(MediaType.APPLICATION_XML),
                String
<<<<<<< HEAD
        ).blockFirst()
=======
        ).onErrorReturn(t -> ((HttpClientResponseException) t).response)
        .blockingFirst()
>>>>>>> 9efacc5a

        then:
        response.getBody(String).get() == "You sent an unsupported media type - from Test1Controller.unsupportedMediaTypeHandler()"
    }

    @Controller('/test1')
    @Requires(property = 'spec.name', value = 'CustomStaticMappingLocalSpec')
    @Consumes(MediaType.APPLICATION_FORM_URLENCODED )
    static class Test1Controller {
        @Get('/bad')
        HttpResponse bad() {
            HttpResponse.badRequest()
        }

        @Post('/simple')
        String simple(String name, Integer age) {
            "name: $name, age: $age"
        }

        @Get('/not-found')
        HttpResponse notFound() {
            null // return a null to simulate a query is not found
        }

        @Error(status = HttpStatus.BAD_REQUEST)
        HttpResponse badHandler() {
            HttpResponse.status(HttpStatus.BAD_REQUEST, "You sent me bad stuff - from Test1Controller.badHandler()")
        }

        @Error(status = HttpStatus.NOT_FOUND)
        HttpResponse notFoundHandler() {
            HttpResponse.status(HttpStatus.NOT_FOUND, "We cannot find anything - from Test1Controller.notFoundHandler()")
        }

        @Error(status = HttpStatus.UNSUPPORTED_MEDIA_TYPE, global = true)
        String unsupportedMediaTypeHandler() {
            "You sent an unsupported media type - from Test1Controller.unsupportedMediaTypeHandler()"
        }
    }

    @Controller('/test2')
    @Requires(property = 'spec.name', value = 'CustomStaticMappingLocalSpec')
    @Consumes(MediaType.APPLICATION_FORM_URLENCODED )
    static class Test2Controller {
        @Get('/bad')
        HttpResponse bad() {
            HttpResponse.badRequest()
        }

        @Post('/simple')
        String simple(String name, Integer age) {
            "name: $name, age: $age"
        }

        @Error(status = HttpStatus.BAD_REQUEST)
        HttpResponse badHandler() {
            HttpResponse.status(HttpStatus.BAD_REQUEST, "You sent me bad stuff - from Test2Controller.badHandler()")
        }
    }
}<|MERGE_RESOLUTION|>--- conflicted
+++ resolved
@@ -23,6 +23,7 @@
 import io.micronaut.http.annotation.*
 import io.micronaut.http.client.exceptions.HttpClientResponseException
 import io.micronaut.http.server.netty.AbstractMicronautSpec
+import reactor.core.publisher.Flux
 
 /**
  * Test the non global attribute for @Error.
@@ -91,12 +92,8 @@
                 HttpRequest.POST('/test1/simple', '<foo></foo>')
                         .contentType(MediaType.APPLICATION_XML),
                 String
-<<<<<<< HEAD
-        ).blockFirst()
-=======
-        ).onErrorReturn(t -> ((HttpClientResponseException) t).response)
-        .blockingFirst()
->>>>>>> 9efacc5a
+        ).onErrorResume(t -> Flux.just(((HttpClientResponseException) t).response))
+        .blockFirst()
 
         then:
         response.getBody(String).get() == "You sent an unsupported media type - from Test1Controller.unsupportedMediaTypeHandler()"
