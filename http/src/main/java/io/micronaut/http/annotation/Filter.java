/*
 * Copyright 2017-2018 original authors
 *
 * Licensed under the Apache License, Version 2.0 (the "License");
 * you may not use this file except in compliance with the License.
 * You may obtain a copy of the License at
 *
 * http://www.apache.org/licenses/LICENSE-2.0
 *
 * Unless required by applicable law or agreed to in writing, software
 * distributed under the License is distributed on an "AS IS" BASIS,
 * WITHOUT WARRANTIES OR CONDITIONS OF ANY KIND, either express or implied.
 * See the License for the specific language governing permissions and
 * limitations under the License.
 */

package io.micronaut.http.annotation;

import static java.lang.annotation.RetentionPolicy.RUNTIME;

import io.micronaut.context.annotation.AliasFor;
import io.micronaut.context.annotation.Executable;
import io.micronaut.http.HttpMethod;

import javax.inject.Singleton;
import java.lang.annotation.Documented;
import java.lang.annotation.ElementType;
import java.lang.annotation.Retention;
import java.lang.annotation.Target;

/**
 * <p>An annotation that can be applied to classes that implement {@link io.micronaut.http.filter.HttpFilter} to
 * specify the patterns.</p>
 * <p>
 * <p>Used as an alternative to applying filters manually via the {code Router} API</p>
 *
 * @author Graeme Rocher
 * @since 1.0
 */
@Singleton
@Documented
@Retention(RUNTIME)
@Target(ElementType.TYPE)
@Executable
public @interface Filter {

    /**
     * @return The patterns this filter should match
     */
    String[] value() default {};

    /**
     * Same as {@link #value()}.
     *
     * @return The patterns
     */
    @AliasFor(member = "value")
    String[] patterns() default {};

    /**
     * @return The methods to match. Defaults to all
     */
    HttpMethod[] methods() default {};

    /**
<<<<<<< HEAD
     * The clients identifiers this filter applies to. Applies only to {@link io.micronaut.http.filter.HttpClientFilter}
     * instances.
=======
     * The service identifiers this filter applies to. Currently, applies only to {@link io.micronaut.http.filter.HttpClientFilter} instances.
>>>>>>> ba990e11
     * Equivalent to the {@code id()} of {@code io.micronaut.http.client.Client}.
     *
     * @return The service identifiers
     */
    String[] serviceId() default {};
}<|MERGE_RESOLUTION|>--- conflicted
+++ resolved
@@ -63,12 +63,7 @@
     HttpMethod[] methods() default {};
 
     /**
-<<<<<<< HEAD
-     * The clients identifiers this filter applies to. Applies only to {@link io.micronaut.http.filter.HttpClientFilter}
-     * instances.
-=======
      * The service identifiers this filter applies to. Currently, applies only to {@link io.micronaut.http.filter.HttpClientFilter} instances.
->>>>>>> ba990e11
      * Equivalent to the {@code id()} of {@code io.micronaut.http.client.Client}.
      *
      * @return The service identifiers
