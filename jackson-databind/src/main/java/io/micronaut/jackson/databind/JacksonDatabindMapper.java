--- conflicted
+++ resolved
@@ -15,10 +15,7 @@
  */
 package io.micronaut.jackson.databind;
 
-<<<<<<< HEAD
 import com.fasterxml.jackson.annotation.JsonView;
-=======
->>>>>>> e7f3ea40
 import com.fasterxml.jackson.core.JsonParser;
 import com.fasterxml.jackson.databind.DeserializationFeature;
 import com.fasterxml.jackson.databind.JavaType;
@@ -86,8 +83,7 @@
 
     @Override
     public <T> T readValueFromTree(@NonNull JsonNode tree, @NonNull Argument<T> type) throws IOException {
-<<<<<<< HEAD
-        JsonParser tokens = treeCodec.treeAsTokens(tree);
+        JsonParser tokens = treeAsTokens(tree);
         JavaType javaType = JacksonConfiguration.constructType(type, objectMapper.getTypeFactory());
         Optional<Class> view = type.getAnnotationMetadata().classValue(JsonView.class);
         if (view.isPresent()) {
@@ -95,9 +91,6 @@
         } else {
             return objectMapper.readValue(tokens, javaType);
         }
-=======
-        return objectMapper.readValue(treeAsTokens(tree), JacksonConfiguration.constructType(type, objectMapper.getTypeFactory()));
->>>>>>> e7f3ea40
     }
 
     @Override
