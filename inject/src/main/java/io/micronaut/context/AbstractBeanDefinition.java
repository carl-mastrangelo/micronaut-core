--- conflicted
+++ resolved
@@ -1032,20 +1032,15 @@
                     if (Qualifier.class.isAssignableFrom(beanType)) {
                         bean = qualifier;
                     } else {
-<<<<<<< HEAD
-                        //noinspection unchecked
-                        bean = ((DefaultBeanContext) context).getBean(resolutionContext, argument, qualifier);
-=======
                         Object previous = !argument.isAnnotationPresent(Parameter.class) ? resolutionContext.removeAttribute(NAMED_ATTRIBUTE) : null;
                         try {
                             //noinspection unchecked
-                            bean = ((DefaultBeanContext) context).getBean(resolutionContext, argumentType, qualifier);
+                            bean = ((DefaultBeanContext) context).getBean(resolutionContext, argument, qualifier);
                         } finally {
                             if (previous != null) {
                                 resolutionContext.setAttribute(NAMED_ATTRIBUTE, previous);
                             }
                         }
->>>>>>> 8c9293f8
                     }
                     path.pop();
                     return bean;
@@ -2056,12 +2051,7 @@
             genericType = Argument.of(argumentType.getComponentType());
         } else {
             return argument.getFirstTypeVariable()
-<<<<<<< HEAD
                            .orElse(null);
-=======
-                    .map(Argument::getType)
-                    .orElse(null);
->>>>>>> 8c9293f8
         }
         return genericType;
     }
