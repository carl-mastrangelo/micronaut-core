--- conflicted
+++ resolved
@@ -1998,30 +1998,9 @@
 
         if (!beanDefinitionsClasses.isEmpty()) {
 
-<<<<<<< HEAD
-            Stream<BeanDefinition<T>> candidateStream = beanDefinitionsClasses
-                    .stream()
-                    .filter(reference ->
-                            reference.isCandidateBean(beanType.getType()) && reference.isEnabled(this, resolutionContext)
-                    )
-                    .map(ref -> {
-                        BeanDefinition<T> loadedBean;
-                        try {
-                            loadedBean = ref.load(this);
-                        } catch (Throwable e) {
-                            throw new BeanContextException("Error loading bean [" + ref.getName() + "]: " + e.getMessage(), e);
-                        }
-                        return loadedBean;
-                    });
-
-            if (filter != null) {
-                candidateStream = candidateStream.filter(candidate -> !candidate.equals(filter));
-=======
             Set<BeanDefinition<T>> candidates = new HashSet<>();
             for (BeanDefinitionReference reference : beanDefinitionsClasses) {
-                Class<?> candidateType = reference.getBeanType();
-                final boolean isCandidate = candidateType != null && (beanType.isAssignableFrom(candidateType) || beanType == candidateType);
-                if (!isCandidate || !reference.isEnabled(this, resolutionContext)) {
+                if (!reference.isCandidateBean(beanType.getType()) || !reference.isEnabled(this, resolutionContext)) {
                     continue;
                 }
                 BeanDefinition<T> loadedBean;
@@ -2037,7 +2016,6 @@
                     continue;
                 }
                 candidates.add(loadedBean);
->>>>>>> 4b5138a6
             }
 
             if (!candidates.isEmpty()) {
@@ -3221,11 +3199,11 @@
                 }
             }
             BeanRegistration<T> registration = new BeanRegistration<>(key, beanDefinition, createdBean);
-          
+
             if (singleCandidate || key.beanType.getTypeParameters().length > 0) {
                 singletonObjects.put(key, registration);
             }
-          
+
             final Class<T> beanClass = beanType.getType();
 
             boolean isNotProxyTarget = qualifier != PROXY_TARGET_QUALIFIER;
