--- conflicted
+++ resolved
@@ -14,11 +14,8 @@
 }
 
 plugins {
-<<<<<<< HEAD
-    id 'io.micronaut.build.shared.settings' version '5.3.6'
-=======
+
     id 'io.micronaut.build.shared.settings' version '5.3.9'
->>>>>>> 995a3857
 }
 
 rootProject.name = 'micronaut'
