--- conflicted
+++ resolved
@@ -51,15 +51,9 @@
 managed-groovy = "3.0.12"
 managed-h2 = "1.4.200"
 managed-hystrix = "1.5.18"
-<<<<<<< HEAD
 managed-jakarta-annotation-api = "2.1.1"
-managed-jackson = "2.13.2"
+managed-jackson = "2.13.3"
 managed-jackson-databind = "2.13.3"
-=======
-managed-jakarta-annotation-api = "2.0.0"
-managed-jackson = "2.13.3"
-managed-jackson-databind = "2.13.2.2"
->>>>>>> cb01e29a
 managed-javax-annotation-api = "1.3.2"
 managed-jcache = "1.1.1"
 managed-jna = "5.11.0"
@@ -140,15 +134,9 @@
 managed-slf4j = "1.7.36"
 managed-spock = "2.0-groovy-3.0"
 managed-spotbugs = "4.7.1"
-<<<<<<< HEAD
-managed-spring = "5.3.20"
+managed-spring = "5.3.22"
 managed-springboot = "2.7.0"
 managed-swagger = "2.2.2"
-=======
-managed-spring = "5.3.22"
-managed-springboot = "2.5.12"
-managed-swagger = "2.2.0"
->>>>>>> cb01e29a
 managed-validation = "2.0.1.Final"
 managed-testcontainers = "1.17.3"
 managed-snakeyaml = "1.30"
