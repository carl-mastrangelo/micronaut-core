--- conflicted
+++ resolved
@@ -1,10 +1,5 @@
 Micronaut {version} includes the following changes:
 
-<<<<<<< HEAD
-=== Client Filter Matching By Annotation
-
-Micronaut HTTP clients and client filters can now be matched by the presence of an annotation. Previously only URL matching was supported. See <<_filter_matching_by_annotation,the documentation>> to get started.
-=======
 === Support for GraalVM 19.3.0
 
 Micronaut now supports creating native-images using GraalVM 19.3.0 for both JDK 8 and JDK 11.
@@ -78,7 +73,6 @@
 === Micronaut GRPC 1.1 Update
 
 Micronaut GRPC has been updated to the latest versions of GRPC and Protobuf.
->>>>>>> 0255ab46
 
 === @Requires OS
 
@@ -104,6 +98,10 @@
 === Request Certificate
 
 For SSL requests, the certificate is now available as a request attribute. See api:http.HttpRequest#getCertificate--[HttpRequest#getCertificate]
+
+=== Client Filter Matching By Annotation
+
+Micronaut HTTP clients and client filters can now be matched by the presence of an annotation. Previously only URL matching was supported. See <<_filter_matching_by_annotation,the documentation>> to get started.
 
 === Dependency Upgrades
 
