--- conflicted
+++ resolved
@@ -6,23 +6,7 @@
 
 To publish an event, obtain an instance of api:context.event.ApplicationEventPublisher[] either directly from the context or through dependency injection, and execute the `publishEvent` method with your event object.
 
-<<<<<<< HEAD
-[source,java]
-----
-@Singleton
-public class MyBean {
-
-    @Inject ApplicationEventPublisher eventPublisher;
-
-    void doSomething() {
-        eventPublisher.publishEvent(...);
-    }
-
-}
-----
-=======
 snippet::io.micronaut.docs.context.events.SampleEvent,io.micronaut.docs.context.events.SampleEventEmitterBean[tags="class",indent=0,title="Publishing an Event]
->>>>>>> 5a31bd2b
 
 WARNING: Publishing an event is *synchronous* by default! The `publishEvent` method will not return until all listeners have been executed. Move this work off to a thread pool if it is time intensive.
 
@@ -31,70 +15,17 @@
 
 To listen to an event, register a bean that implements api:context.event.ApplicationEventListener[] where the generic type is the type of event the listener should be executed for.
 
-<<<<<<< HEAD
-.Listening for Events with `ApplicationEventListener`
-[source,java]
-----
-@Singleton
-public class DoOnStartup implements ApplicationEventListener<ServiceStartedEvent> {
-
-    @Override
-    void onApplicationEvent(ServiceStartedEvent event) {
-        ...
-    }
-}
-----
-=======
 snippet::io.micronaut.docs.context.events.application.SampleEventListener,io.micronaut.docs.context.events.application.SampleEventListenerSpec[tags="imports,class",indent=0,title="Listening for Events with `ApplicationEventListener`"]
->>>>>>> 5a31bd2b
 
 NOTE: The link:{api}/io/micronaut/context/event/ApplicationEventListener.html#supports-E-[supports] method can be overridden to further clarify events that should be processed.
 
 Alternatively you can use the ann:runtime.event.annotation.EventListener[] annotation if you do not wish to specifically implement an interface:
 
-<<<<<<< HEAD
-.Listening for Events with `@EventListener`
-[source,java]
-----
-import io.micronaut.runtime.event.annotation.EventListener;
-...
-@Singleton
-public class DoOnStartup  {
-
-    @EventListener
-    void onStartup(ServiceStartedEvent event) {
-        ...
-    }
-}
-----
-
-If your listener performs work that could take a while then you can use the ann:scheduling.annotation.Async[] annotation to run the operation on a separate thread:
-
-
-.Asynchronously listening for Events with `@EventListener`
-[source,java]
-----
-import io.micronaut.runtime.event.annotation.EventListener;
-import io.micronaut.scheduling.annotation.Async;
-
-...
-@Singleton
-public class DoOnStartup  {
-
-    @EventListener
-    @Async
-    void onStartup(ServiceStartedEvent event) {
-        ...
-    }
-}
-----
-=======
 snippet::io.micronaut.docs.context.events.listener.SampleEventListener[tags="imports,class",indent=0,title="Listening for Events with `@EventListener`"]
 
 If your listener performs work that could take a while then you can use the ann:scheduling.annotation.Async[] annotation to run the operation on a separate thread:
 
 snippet::io.micronaut.docs.context.events.async.SampleEventListener,io.micronaut.docs.context.events.async.SampleEventListenerSpec[tags="imports,class",indent=0,title="Asynchronously listening for Events with `@EventListener`"]
->>>>>>> 5a31bd2b
 
 The event listener will by default run on the `scheduled` executor. You can configure this thread pool as required in `application.yml`:
 
