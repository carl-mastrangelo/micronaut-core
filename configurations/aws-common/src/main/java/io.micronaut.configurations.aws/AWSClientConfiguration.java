/*
<<<<<<< HEAD
 * Copyright 2017-2018 original authors
=======
 * Copyright 2018 original authors
>>>>>>> 62af70d2
 *
 * Licensed under the Apache License, Version 2.0 (the "License");
 * you may not use this file except in compliance with the License.
 * You may obtain a copy of the License at
 *
 * http://www.apache.org/licenses/LICENSE-2.0
 *
 * Unless required by applicable law or agreed to in writing, software
 * distributed under the License is distributed on an "AS IS" BASIS,
 * WITHOUT WARRANTIES OR CONDITIONS OF ANY KIND, either express or implied.
 * See the License for the specific language governing permissions and
 * limitations under the License.
 */
package io.micronaut.configurations.aws;

package io.micronaut.configurations.aws;

import com.amazonaws.ClientConfiguration;
import io.micronaut.context.annotation.ConfigurationBuilder;
import io.micronaut.context.annotation.ConfigurationProperties;

/**
 * Configuration options for AWS client
 *
 * @author graemerocher
 * @since 1.0
 */

@ConfigurationProperties("client")
public class AWSClientConfiguration extends AWSConfiguration {

    @ConfigurationBuilder
    public ClientConfiguration clientConfiguration = new ClientConfiguration();
}<|MERGE_RESOLUTION|>--- conflicted
+++ resolved
@@ -1,9 +1,5 @@
 /*
-<<<<<<< HEAD
  * Copyright 2017-2018 original authors
-=======
- * Copyright 2018 original authors
->>>>>>> 62af70d2
  *
  * Licensed under the Apache License, Version 2.0 (the "License");
  * you may not use this file except in compliance with the License.
