/*
 * Copyright 2017-2021 original authors
 *
 * Licensed under the Apache License, Version 2.0 (the "License");
 * you may not use this file except in compliance with the License.
 * You may obtain a copy of the License at
 *
 * https://www.apache.org/licenses/LICENSE-2.0
 *
 * Unless required by applicable law or agreed to in writing, software
 * distributed under the License is distributed on an "AS IS" BASIS,
 * WITHOUT WARRANTIES OR CONDITIONS OF ANY KIND, either express or implied.
 * See the License for the specific language governing permissions and
 * limitations under the License.
 */
package io.micronaut.core.optim;

import io.micronaut.core.annotation.Internal;
import io.micronaut.core.annotation.NonNull;

import java.util.Map;
import java.util.Optional;
import java.util.ServiceLoader;
import java.util.concurrent.ConcurrentHashMap;

/**
 * This class is a generic container for pre-computed data
 * which can be injected at initialization time. Every class
 * which needs static optimizations should go through this
 * class to get its static state.
 *
 * @since 3.2.0
 */
@SuppressWarnings("unchecked")
@Internal
public abstract class StaticOptimizations {
<<<<<<< HEAD
    private static final Logger LOGGER = LoggerFactory.getLogger(StaticOptimizations.class);
    private static final boolean CAPTURE_STACKTRACE_ON_READ = Boolean.getBoolean("micronaut.optimizations.capture.read.trace");
=======
>>>>>>> 8224a8f8

    private static final Map<Class<?>, Object> OPTIMIZATIONS = new ConcurrentHashMap<>();
    private static final Map<Class<?>, StackTraceElement[]> CHECKED = new ConcurrentHashMap<>();

    private static boolean cacheEnvironment = false;

    static {
        reset();
    }

    /**
     * Resets the internal state of the optimization container.
     * Visible for testing.
     */
    static void reset() {
        OPTIMIZATIONS.clear();
        CHECKED.clear();
        ServiceLoader.load(Loader.class).forEach(loader -> set(loader.load()));
    }

    /**
     * Enables environment caching. If enabled, both the environment variables
     * and system properties will be deemed immutable.
     */
    public static void cacheEnvironment() {
        cacheEnvironment = true;
    }

    /**
     * Returns, if available, the optimization data of the requested
     * type. Those optimizations are singletons, which is why they
     * are accessed by type.
     *
     * @param optimizationClass the type of the optimization class
     * @param <T> the optimization type
     * @return the optimization if set, otherwise empty
     */
    @NonNull
    public static <T> Optional<T> get(@NonNull Class<T> optimizationClass) {
        CHECKED.put(optimizationClass, maybeCaptureStackTrace());
        T value = (T) OPTIMIZATIONS.get(optimizationClass);
        return Optional.ofNullable(value);
    }

    private static StackTraceElement[] maybeCaptureStackTrace() {
        if (CAPTURE_STACKTRACE_ON_READ) {
            return new Exception().getStackTrace();
        }
        return new StackTraceElement[0];
    }

    /**
     * Injects an optimization. Optimizations must be immutable final
     * data classes: there's a one-to-one mapping between an optimization
     * class and its associated data.
     * @param value the optimization to store
     * @param <T> the type of the optimization
     */
    public static <T> void set(@NonNull T value) {
        Class<?> optimizationClass = value.getClass();
<<<<<<< HEAD
        if (CHECKED.containsKey(optimizationClass)) {
            if (!CAPTURE_STACKTRACE_ON_READ) {
                throw new IllegalStateException("Optimization state for " + optimizationClass + " was read before it was set. Run with -Dmicronaut.optimizations.capture.read.trace=true to enable stack trace capture.");
            }
            StringBuilder sb = new StringBuilder("Optimization state for " + optimizationClass + " was read before it was set. Stack trace:\n");
            StackTraceElement[] stackTrace = CHECKED.get(optimizationClass);
            for (StackTraceElement element : stackTrace) {
                sb.append("\t").append(element.toString()).append("\n");
            }
            throw new IllegalStateException(sb.toString());
        }
        LOGGER.debug("Setting optimizations for {}", optimizationClass);
=======
>>>>>>> 8224a8f8
        OPTIMIZATIONS.put(optimizationClass, value);
    }

    /**
     * Returns true if the environment should be cached, that is to say
     * if the environment variables and system properties are deemed
     * immutable during the whole application run time.
     * @return true if the environment is cached
     */
    public static boolean isEnvironmentCached() {
        return cacheEnvironment;
    }

    /**
     * Interface for an optimization which will be injected via
     * service loading.
     *
     * @param <T> the type of the optimization
     * @since 3.3.0
     */
    @FunctionalInterface
    public interface Loader<T> {
        /**
         * The static optimization to be injected. The {@link StaticOptimizations#set(Object)} method
         * will automatically be called with the value returned by this method.
         * @return the optimization value.
         */
        T load();
    }
}<|MERGE_RESOLUTION|>--- conflicted
+++ resolved
@@ -34,11 +34,8 @@
 @SuppressWarnings("unchecked")
 @Internal
 public abstract class StaticOptimizations {
-<<<<<<< HEAD
-    private static final Logger LOGGER = LoggerFactory.getLogger(StaticOptimizations.class);
+
     private static final boolean CAPTURE_STACKTRACE_ON_READ = Boolean.getBoolean("micronaut.optimizations.capture.read.trace");
-=======
->>>>>>> 8224a8f8
 
     private static final Map<Class<?>, Object> OPTIMIZATIONS = new ConcurrentHashMap<>();
     private static final Map<Class<?>, StackTraceElement[]> CHECKED = new ConcurrentHashMap<>();
@@ -99,7 +96,6 @@
      */
     public static <T> void set(@NonNull T value) {
         Class<?> optimizationClass = value.getClass();
-<<<<<<< HEAD
         if (CHECKED.containsKey(optimizationClass)) {
             if (!CAPTURE_STACKTRACE_ON_READ) {
                 throw new IllegalStateException("Optimization state for " + optimizationClass + " was read before it was set. Run with -Dmicronaut.optimizations.capture.read.trace=true to enable stack trace capture.");
@@ -111,9 +107,6 @@
             }
             throw new IllegalStateException(sb.toString());
         }
-        LOGGER.debug("Setting optimizations for {}", optimizationClass);
-=======
->>>>>>> 8224a8f8
         OPTIMIZATIONS.put(optimizationClass, value);
     }
 
