--- conflicted
+++ resolved
@@ -323,11 +323,7 @@
             this.isAopProxyType = concreteClassMetadata.hasStereotype(AROUND_TYPE) && !modelUtils.isAbstract(concreteClass);
             this.aopSettings = isAopProxyType ? concreteClassMetadata.getValues(AROUND_TYPE, Boolean.class) : OptionalValues.empty();
             this.isExecutableType = isAopProxyType || concreteClassMetadata.hasStereotype(Executable.class);
-<<<<<<< HEAD
-            this.isDeclaredBean = isExecutableType || isFactoryType || concreteClassMetadata.hasStereotype(Scope.class) || concreteClassMetadata.hasStereotype(DefaultScope.class);
-=======
             this.isDeclaredBean = isExecutableType || isConfigurationPropertiesType || isFactoryType || concreteClassMetadata.hasStereotype(Scope.class) || concreteClassMetadata.hasStereotype(DefaultScope.class);
->>>>>>> 5681472e
         }
 
         /**
