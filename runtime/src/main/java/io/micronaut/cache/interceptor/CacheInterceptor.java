/*
 * Copyright 2017-2018 original authors
 *
 * Licensed under the Apache License, Version 2.0 (the "License");
 * you may not use this file except in compliance with the License.
 * You may obtain a copy of the License at
 *
 * http://www.apache.org/licenses/LICENSE-2.0
 *
 * Unless required by applicable law or agreed to in writing, software
 * distributed under the License is distributed on an "AS IS" BASIS,
 * WITHOUT WARRANTIES OR CONDITIONS OF ANY KIND, either express or implied.
 * See the License for the specific language governing permissions and
 * limitations under the License.
 */

package io.micronaut.cache.interceptor;

import io.micronaut.aop.InterceptPhase;
import io.micronaut.aop.MethodInterceptor;
import io.micronaut.aop.MethodInvocationContext;
import io.micronaut.cache.*;
import io.micronaut.cache.annotation.CacheConfig;
import io.micronaut.cache.annotation.CacheInvalidate;
import io.micronaut.cache.annotation.CachePut;
import io.micronaut.cache.annotation.Cacheable;
import io.micronaut.cache.exceptions.CacheSystemException;
import io.micronaut.context.BeanContext;
import io.micronaut.core.annotation.AnnotationValue;
import io.micronaut.core.async.annotation.SingleResult;
import io.micronaut.core.async.publisher.Publishers;
import io.micronaut.core.reflect.InstantiationUtils;
import io.micronaut.core.type.Argument;
import io.micronaut.core.type.MutableArgumentValue;
import io.micronaut.core.type.ReturnType;
import io.micronaut.core.util.ArrayUtils;
import io.micronaut.core.util.CollectionUtils;
import io.micronaut.core.util.StringUtils;
import io.micronaut.scheduling.TaskExecutors;
import io.reactivex.BackpressureStrategy;
import io.reactivex.Flowable;
import io.reactivex.functions.Function;
import org.reactivestreams.Publisher;
import org.slf4j.Logger;
import org.slf4j.LoggerFactory;

import javax.inject.Named;
import javax.inject.Singleton;
import java.util.ArrayList;
import java.util.List;
import java.util.Map;
import java.util.Optional;
import java.util.concurrent.CompletableFuture;
import java.util.concurrent.ConcurrentHashMap;
import java.util.concurrent.ExecutorService;
import java.util.function.BiConsumer;

/**
 * <p>An AOP {@link MethodInterceptor} implementation for the Cache annotations {@link Cacheable},
 * {@link CachePut} and {@link CacheInvalidate}.</p>
 *
 * @author Graeme Rocher
 * @since 1.0
 */
@Singleton

public class CacheInterceptor implements MethodInterceptor<Object, Object> {
    /**
     * The position on the interceptor in the chain.
     */
    public static final int POSITION = InterceptPhase.CACHE.getPosition();

    private static final String MEMBER_CACHE_NAMES = "cacheNames";
    private static final String MEMBER_ASYNC = "async";
    private static final Logger LOG = LoggerFactory.getLogger(CacheInterceptor.class);
    private static final String MEMBER_ATOMIC = "atomic";
    private static final String MEMBER_PARAMETERS = "parameters";
    private static final String MEMBER_ALL = "all";
    private static final String MEMBER_KEY_GENERATOR = "keyGenerator";

    private final CacheManager cacheManager;
    private final Map<Class<? extends CacheKeyGenerator>, CacheKeyGenerator> keyGenerators = new ConcurrentHashMap<>();
    private final BeanContext beanContext;
    private final ExecutorService ioExecutor;
    private final CacheErrorHandler errorHandler;
    private final AsyncCacheErrorHandler asyncCacheErrorHandler;

    /**
     * Create Cache Interceptor with given arguments.
     *
     * @param cacheManager           The cache manager
     * @param errorHandler           Cache error handler
     * @param asyncCacheErrorHandler Async cache error handlers
     * @param ioExecutor             The executor to create tasks
     * @param beanContext            The bean context to allow DI
     */
    public CacheInterceptor(CacheManager cacheManager,
                            CacheErrorHandler errorHandler,
                            AsyncCacheErrorHandler asyncCacheErrorHandler,
                            @Named(TaskExecutors.IO) ExecutorService ioExecutor,
                            BeanContext beanContext) {
        this.cacheManager = cacheManager;
        this.errorHandler = errorHandler;
        this.asyncCacheErrorHandler = asyncCacheErrorHandler;
        this.beanContext = beanContext;
        this.ioExecutor = ioExecutor;
    }

    @Override
    public int getOrder() {
        return POSITION;
    }

    @Override
    public Object intercept(MethodInvocationContext<Object, Object> context) {
        if (context.hasStereotype(CacheConfig.class)) {
            ReturnType returnTypeObject = context.getReturnType();
            Class returnType = returnTypeObject.getType();
            if (CompletableFuture.class.isAssignableFrom(returnType)) {
                return interceptCompletableFuture(context, returnTypeObject, returnType);
            } else if (Publishers.isConvertibleToPublisher(returnType)) {
                return interceptPublisher(context, returnTypeObject, returnType);
            } else {
                return interceptSync(context, returnTypeObject, returnType);
            }
        } else {
            return context.proceed();
        }
    }

    /**
     * Intercept the annotated method invocation with sync.
     *
     * @param context          Contains information about method invocation
     * @param returnTypeObject The return type of the method in Micronaut
     * @param returnType       The return type class
     * @return The value from the cache
     */
    protected Object interceptSync(MethodInvocationContext context, ReturnType returnTypeObject, Class returnType) {
        final ValueWrapper wrapper = new ValueWrapper();
        CacheOperation cacheOperation = new CacheOperation(context, returnType);

        AnnotationValue<Cacheable> cacheConfig = cacheOperation.cacheable;
        if (cacheConfig != null) {
            CacheKeyGenerator defaultKeyGenerator = cacheOperation.defaultKeyGenerator;
            CacheKeyGenerator keyGenerator = resolveKeyGenerator(defaultKeyGenerator, cacheConfig);
            Object[] parameterValues = resolveParams(context, cacheConfig.get(MEMBER_PARAMETERS, String[].class, StringUtils.EMPTY_STRING_ARRAY));
            Object key = keyGenerator.generateKey(context, parameterValues);
            Argument returnArgument = returnTypeObject.asArgument();
            if (cacheConfig.getRequiredValue(MEMBER_ATOMIC, Boolean.class)) {
                SyncCache syncCache = cacheManager.getCache(cacheOperation.cacheableCacheName);

                try {
                    wrapper.value = syncCache.get(key, returnArgument, () -> {
                        try {
                            doProceed(context, wrapper);
                            return wrapper.value;
                        } catch (RuntimeException e) {
                            throw new ValueSupplierException(key, e);
                        }
                    });
                } catch (ValueSupplierException e) {
                    throw e.getCause();
                } catch (RuntimeException e) {
                    errorHandler.handleLoadError(syncCache, key, e);
                    throw e;
                }
            } else {
                String[] cacheNames = resolveCacheNames(cacheOperation.defaultConfig, cacheConfig);
                boolean cacheHit = false;
                for (String cacheName : cacheNames) {
                    SyncCache syncCache = cacheManager.getCache(cacheName);
                    try {
                        Optional optional = syncCache.get(key, returnArgument);
                        if (optional.isPresent()) {
                            if (LOG.isDebugEnabled()) {
                                LOG.debug("Value found in cache [" + cacheName + "] for invocation: " + context);
                            }
                            cacheHit = true;
                            wrapper.value = optional.get();
                            break;
                        }
                    } catch (RuntimeException e) {
                        if (errorHandler.handleLoadError(syncCache, key, e)) {
                            throw e;
                        }
                    }
                }
                if (!cacheHit) {
                    if (LOG.isDebugEnabled()) {
                        LOG.debug("Value not found in cache for invocation: " + context);
                    }
                    doProceed(context, wrapper);
                    syncPut(cacheNames, key, wrapper.value);
                }
            }
        } else {
            if (!cacheOperation.hasWriteOperations()) {
                return context.proceed();
            } else {
                doProceed(context, wrapper);
            }
        }

        List<AnnotationValue<CachePut>> cachePuts = cacheOperation.putOperations;
        if (cachePuts != null) {

            for (AnnotationValue<CachePut> cachePut : cachePuts) {
                boolean async = cachePut.get(MEMBER_ASYNC, Boolean.class, false);
                if (async) {
                    ioExecutor.submit(() ->
                            processCachePut(context, wrapper, cachePut, cacheOperation)
                    );
                } else {
                    processCachePut(context, wrapper, cachePut, cacheOperation);
                }
            }
        }

        List<AnnotationValue<CacheInvalidate>> cacheInvalidates = cacheOperation.invalidateOperations;
        if (cacheInvalidates != null) {
            for (AnnotationValue<CacheInvalidate> cacheInvalidate : cacheInvalidates) {
                boolean async = cacheInvalidate.get(MEMBER_ASYNC, Boolean.class, false);
                if (async) {
                    ioExecutor.submit(() -> {
                                try {
                                    processCacheEvict(context, cacheInvalidate, cacheOperation, async);
                                } catch (Exception e) {
                                    throw new CacheSystemException("Cache invalidate operation failed: " + e.getMessage(), e);
                                }
                            }
                    );
                } else {
                    processCacheEvict(context, cacheInvalidate, cacheOperation, async);
                }
            }
        }

        return wrapper.optional ? Optional.ofNullable(wrapper.value) : wrapper.value;
    }

    /**
     * Intercept the aync method invocation.
     *
     * @param context          Contains information about method invocation
     * @param returnTypeObject The return type of the method in Micronaut
     * @param returnType       The return type class
     * @return The value from the cache
     */
    protected Object interceptCompletableFuture(MethodInvocationContext<Object, Object> context, ReturnType<?> returnTypeObject, Class returnType) {
        CacheOperation cacheOperation = new CacheOperation(context, returnType);
        AnnotationValue<Cacheable> cacheable = cacheOperation.cacheable;
        CompletableFuture<Object> returnFuture;
        if (cacheable != null) {
            AsyncCache<?> asyncCache = cacheManager.getCache(cacheOperation.cacheableCacheName).async();
            CacheKeyGenerator keyGenerator = resolveKeyGenerator(cacheOperation.defaultKeyGenerator, cacheable);
            Object[] params = resolveParams(context, cacheable.get(MEMBER_PARAMETERS, String[].class, StringUtils.EMPTY_STRING_ARRAY));
            Object key = keyGenerator.generateKey(context, params);
            CompletableFuture<Object> thisFuture = new CompletableFuture<>();
            Argument<?> firstTypeVariable = returnTypeObject.getFirstTypeVariable().orElse(Argument.of(Object.class));
            asyncCache.get(key, firstTypeVariable).whenComplete((BiConsumer<Optional<?>, Throwable>) (o, throwable) -> {
                if (throwable == null && o.isPresent()) {
                    // cache hit, return result
                    if (LOG.isDebugEnabled()) {
                        LOG.debug("Value found in cache [" + asyncCache.getName() + "] for invocation: " + context);
                    }
                    thisFuture.complete(o.get());
                } else {
                    // cache miss proceed with original future
                    try {
                        if (throwable != null) {
                            if (errorHandler.handleLoadError(asyncCache, key, asRuntimeException(throwable))) {
                                thisFuture.completeExceptionally(throwable);
                                return;
                            }
                        }
                        CompletableFuture<?> completableFuture = (CompletableFuture) context.proceed();
                        if (completableFuture == null) {
                            thisFuture.complete(null);
                        } else {
                            completableFuture.whenComplete((BiConsumer<Object, Throwable>) (o1, t2) -> {
                                if (t2 != null) {
                                    thisFuture.completeExceptionally(t2);
                                } else {
                                    // new cacheable result, cache it
                                    asyncCache.put(key, o1).whenComplete((aBoolean, throwable1) -> {
                                        if (throwable1 == null) {
                                            thisFuture.complete(o1);
                                        } else {
                                            thisFuture.completeExceptionally(throwable1);
                                        }
                                    });

                                }
                            });
                        }
                    } catch (RuntimeException e) {
                        thisFuture.completeExceptionally(e);
                    }
                }
            });
            returnFuture = thisFuture;
        } else {
            returnFuture = (CompletableFuture<Object>) context.proceed();
        }
        if (cacheOperation.hasWriteOperations()) {
            returnFuture = processFuturePutOperations(context, cacheOperation, returnFuture);
        }
        return returnFuture;
    }

    /**
     * Saving inside the cache.
     *
     * @param context Contains information about method invocation
     * @return The operations to cause the return value to be cached within the given cache name.
     */
    protected List<AnnotationValue<CachePut>> putOperations(MethodInvocationContext context) {
        return context.getAnnotationValuesByType(CachePut.class);
    }

    /**
     * Evict from the cache.
     *
     * @param context Extended version of {@link io.micronaut.aop.InvocationContext} for {@link MethodInterceptor} instances
     * @return The operations to cause the eviction of the given caches
     */
    protected List<AnnotationValue<CacheInvalidate>> invalidateOperations(MethodInvocationContext context) {
        return context.getAnnotationValuesByType(CacheInvalidate.class);
    }

    private Object interceptPublisher(MethodInvocationContext<Object, Object> context, ReturnType returnTypeObject, Class returnType) {
        if (!Publishers.isSingle(returnType) && !context.isAnnotationPresent(SingleResult.class)) {
            throw new CacheSystemException("Only Reactive types that emit a single result can currently be cached. Use either Single, Maybe or Mono for operations that cache.");
        }
        CacheOperation cacheOperation = new CacheOperation(context, returnType);
        AnnotationValue<Cacheable> cacheable = cacheOperation.cacheable;
        if (cacheable != null) {

            Publisher<Object> publisher = buildCacheablePublisher(context, returnTypeObject, cacheOperation, cacheable);
            return Publishers.convertPublisher(publisher, returnType);
        } else {
            final List<AnnotationValue<CachePut>> putOperations = cacheOperation.putOperations;
            if (CollectionUtils.isNotEmpty(putOperations)) {
                final Publisher<Object> publisher = buildCachePutPublisher(context, cacheOperation, putOperations);
                return Publishers.convertPublisher(publisher, returnType);
            } else {
                final List<AnnotationValue<CacheInvalidate>> invalidateOperations = cacheOperation.invalidateOperations;
                if (CollectionUtils.isNotEmpty(invalidateOperations)) {
                    final Publisher<Object> publisher = buildCacheInvalidatePublisher(context, cacheOperation, invalidateOperations);
                    return Publishers.convertPublisher(publisher, returnType);
                } else {
                    return context.proceed();
                }
            }
        }
    }

    private Publisher<Object> buildCacheInvalidatePublisher(
            MethodInvocationContext<Object, Object> context,
            CacheOperation cacheOperation,
            List<AnnotationValue<CacheInvalidate>> invalidateOperations) {
        final Flowable<Object> originalFlowable = Publishers.convertPublisher(context.proceed(), Flowable.class);

        return originalFlowable.flatMap((o) -> {
            List<Flowable<?>> cacheInvalidates = new ArrayList<>();
            for (AnnotationValue<CacheInvalidate> invalidateOperation : invalidateOperations) {
                String[] cacheNames = cacheOperation.getCacheInvalidateNames(invalidateOperation);

                if (ArrayUtils.isNotEmpty(cacheNames)) {
                    boolean invalidateAll = invalidateOperation.getRequiredValue(MEMBER_ALL, Boolean.class);
                    boolean isAsync = invalidateOperation.get(MEMBER_ASYNC, Boolean.class, false);
                    if (isAsync) {
                        if (invalidateAll) {
                            for (String cacheName : cacheNames) {
                                AsyncCache<?> asyncCache = cacheManager.getCache(cacheName).async();
                                asyncCache.invalidateAll().whenCompleteAsync((aBoolean, throwable) -> {
                                    if (throwable != null) {
                                        asyncCacheErrorHandler.handleInvalidateError(asyncCache, asRuntimeException(throwable));
                                    }
                                }, ioExecutor);
                            }
                        } else {
                            CacheKeyGenerator keyGenerator = cacheOperation.getCacheInvalidateKeyGenerator(invalidateOperation);
                            String[] parameterNames = invalidateOperation.get(MEMBER_PARAMETERS, String[].class, StringUtils.EMPTY_STRING_ARRAY);
                            Object[] parameterValues = resolveParams(context, parameterNames);
                            Class<? extends CacheKeyGenerator> alternateKeyGen = invalidateOperation.get(MEMBER_KEY_GENERATOR, Class.class).orElse(null);
                            if (alternateKeyGen != null && keyGenerator.getClass() != alternateKeyGen) {
                                keyGenerator = resolveKeyGenerator(alternateKeyGen);
                            }
                            Object key = keyGenerator.generateKey(context, parameterValues);
                            for (String cacheName : cacheNames) {
                                AsyncCache<?> asyncCache = cacheManager.getCache(cacheName).async();
                                asyncCache.invalidate(key).whenCompleteAsync((aBoolean, throwable) -> {
                                    if (throwable != null) {
                                        asyncCacheErrorHandler.handleInvalidateError(asyncCache, asRuntimeException(throwable));
                                    }
                                }, ioExecutor);
                            }
                        }
                    } else {
<<<<<<< HEAD
                        final Flowable<Boolean> cacheInvalidateFlowable = Flowable.create(emitter -> {
=======

                        final Flowable<Object> cacheInvalidateFlowable = Flowable.create(emitter -> {
>>>>>>> f1a37d24
                            if (invalidateAll) {
                                final CompletableFuture<Void> allFutures = buildInvalidateAllFutures(cacheNames);
                                allFutures.whenCompleteAsync((aBoolean, throwable) -> {
                                    if (throwable != null) {
                                        SyncCache cache = cacheManager.getCache(cacheNames[0]);
                                        if (asyncCacheErrorHandler.handleInvalidateError(cache, asRuntimeException(throwable))) {
                                            emitter.onError(throwable);
                                            return;
                                        }
<<<<<<< HEAD
                                    }
                                    emitter.onNext(true);
                                    emitter.onComplete();
                                }, ioExecutor);
=======
                                        emitter.onNext(true);
                                        emitter.onComplete();
                                    } else {
                                        CacheKeyGenerator keyGenerator = cacheOperation.getCacheInvalidateKeyGenerator(invalidateOperation);
                                        String[] parameterNames = invalidateOperation.get(MEMBER_PARAMETERS, String[].class, StringUtils.EMPTY_STRING_ARRAY);
                                        Object[] parameterValues = resolveParams(context, parameterNames);
                                        Class<? extends CacheKeyGenerator> alternateKeyGen = invalidateOperation.get(MEMBER_KEY_GENERATOR, Class.class).orElse(null);
                                        if (alternateKeyGen != null && keyGenerator.getClass() != alternateKeyGen) {
                                            keyGenerator = resolveKeyGenerator(alternateKeyGen);
                                        }
                                        emitter.onNext(o);
                                        emitter.onComplete();
                                    }
                                });
>>>>>>> f1a37d24
                            } else {
                                CacheKeyGenerator keyGenerator = cacheOperation.getCacheInvalidateKeyGenerator(invalidateOperation);
                                String[] parameterNames = invalidateOperation.get(MEMBER_PARAMETERS, String[].class, StringUtils.EMPTY_STRING_ARRAY);
                                Object[] parameterValues = resolveParams(context, parameterNames);
                                Class<? extends CacheKeyGenerator> alternateKeyGen = invalidateOperation.get(MEMBER_KEY_GENERATOR, Class.class).orElse(null);
                                if (alternateKeyGen != null && keyGenerator.getClass() != alternateKeyGen) {
                                    keyGenerator = resolveKeyGenerator(alternateKeyGen);
                                }
                                Object key = keyGenerator.generateKey(context, parameterValues);
                                final CompletableFuture<Void> allFutures = buildInvalidateFutures(cacheNames, key);
                                allFutures.whenCompleteAsync((aBoolean, throwable) -> {
                                    if (throwable != null) {
                                        SyncCache cache = cacheManager.getCache(cacheNames[0]);
                                        if (asyncCacheErrorHandler.handleInvalidateError(cache, key, asRuntimeException(throwable))) {
                                            emitter.onError(throwable);
                                            return;
                                        }
                                    }
<<<<<<< HEAD
                                    emitter.onNext(true);
=======
                                    emitter.onNext(o);
>>>>>>> f1a37d24
                                    emitter.onComplete();
                                }, ioExecutor);
                            }
                        }, BackpressureStrategy.ERROR);
                        cacheInvalidates.add(cacheInvalidateFlowable);
                    }
                }
            }
            if (!cacheInvalidates.isEmpty()) {
                return Flowable.merge(cacheInvalidates).lastOrError().toFlowable();
            } else {
                return Flowable.just(o);
            }
        });
    }

    private Publisher<Object> buildCachePutPublisher(
            MethodInvocationContext<Object, Object> context,
            CacheOperation cacheOperation,
            List<AnnotationValue<CachePut>> putOperations) {
        final Flowable<?> originalFlowable = Publishers.convertPublisher(context.proceed(), Flowable.class);
        return originalFlowable.flatMap((Function<Object, Publisher<?>>) o -> {
            List<Flowable<?>> cachePuts = new ArrayList<>();
            for (AnnotationValue<CachePut> putOperation : putOperations) {
                String[] cacheNames = cacheOperation.getCachePutNames(putOperation);

                if (ArrayUtils.isNotEmpty(cacheNames)) {
                    boolean isAsync = putOperation.get(MEMBER_ASYNC, Boolean.class, false);
                    if (isAsync) {
                        putResultAsync(context, cacheOperation, putOperation, cacheNames, o);
                    } else {
                        final Flowable<Object> cachePutFlowable = Flowable.create(emitter -> {
                            CacheKeyGenerator keyGenerator = cacheOperation.getCachePutKeyGenerator(putOperation);
                            Object[] parameterValues = resolveParams(context, putOperation.get(MEMBER_PARAMETERS, String[].class, StringUtils.EMPTY_STRING_ARRAY));
                            Object key = keyGenerator.generateKey(context, parameterValues);
                            CompletableFuture<Void> putOperationFuture = buildPutFutures(cacheNames, o, key);
                            putOperationFuture.whenComplete((aVoid, throwable) -> {
                                if (throwable == null) {
                                    emitter.onNext(o);
                                    emitter.onComplete();
                                } else {
                                    SyncCache cache = cacheManager.getCache(cacheNames[0]);
                                    if (errorHandler.handlePutError(cache, key, o, asRuntimeException(throwable))) {
                                        emitter.onError(throwable);
                                    } else {
                                        emitter.onNext(o);
                                        emitter.onComplete();
                                    }
                                }
                            });
                        }, BackpressureStrategy.ERROR);
                        cachePuts.add(cachePutFlowable);
                    }
                }
            }

            if (!cachePuts.isEmpty()) {
                return Flowable.merge(cachePuts).lastOrError().toFlowable();
            } else {
                return Flowable.just(o);
            }
        });
    }

    private Publisher<Object> buildCacheablePublisher(
            MethodInvocationContext<Object, Object> context,
            ReturnType returnTypeObject,
            CacheOperation cacheOperation,
            AnnotationValue<Cacheable> cacheable) {
        AsyncCache<?> asyncCache = cacheManager.getCache(cacheOperation.cacheableCacheName).async();
        CacheKeyGenerator keyGenerator = resolveKeyGenerator(cacheOperation.defaultKeyGenerator, cacheable);
        Object[] params = resolveParams(context, cacheable.get(MEMBER_PARAMETERS, String[].class, StringUtils.EMPTY_STRING_ARRAY));
        Object key = keyGenerator.generateKey(context, params);

        final Flowable<?> originalFlowable = Publishers.convertPublisher(context.proceed(), Flowable.class);
        return Flowable.create(emitter -> {
            Argument<?> firstTypeVariable = returnTypeObject.getFirstTypeVariable().orElse(Argument.of(Object.class));
            asyncCache.get(key, firstTypeVariable).whenComplete((BiConsumer<Optional<?>, Throwable>) (o, throwable) -> {
                if (throwable == null && o.isPresent()) {
                    // cache hit, return to original subscriber
                    if (LOG.isDebugEnabled()) {
                        LOG.debug("Value found in cache [" + asyncCache.getName() + "] for invocation: " + context);
                    }
                    emitter.onNext(o.get());
                    emitter.onComplete();
                } else {
                    if (throwable != null) {
                        if (errorHandler.handleLoadError(asyncCache, key, asRuntimeException(throwable))) {
                            emitter.onError(throwable);
                        } else {
                            emitter.onComplete();
                        }
                    } else {
                        emitter.onComplete();
                    }
                }
            });
        }, BackpressureStrategy.BUFFER).switchIfEmpty(originalFlowable.flatMap((Function<Object, Publisher<?>>) o ->
                Flowable.create(emitter -> asyncCache.put(key, o).whenComplete((aBoolean, throwable1) -> {
                    if (throwable1 == null) {
                        emitter.onNext(o);
                        emitter.onComplete();
                    } else {
                        if (errorHandler.handleLoadError(asyncCache, key, asRuntimeException(throwable1))) {

                            emitter.onError(throwable1);
                        } else {
                            emitter.onNext(o);
                            emitter.onComplete();

                        }
                    }
                }), BackpressureStrategy.ERROR)));
    }

    private CompletableFuture<Object> processFuturePutOperations(MethodInvocationContext<Object, Object> context, CacheOperation cacheOperation, CompletableFuture<Object> returnFuture) {
        List<AnnotationValue<CachePut>> putOperations = cacheOperation.putOperations;
        if (putOperations != null) {
            for (AnnotationValue<CachePut> putOperation : putOperations) {
                String[] cacheNames = cacheOperation.getCachePutNames(putOperation);

                if (ArrayUtils.isNotEmpty(cacheNames)) {
                    boolean isAsync = putOperation.get(MEMBER_ASYNC, Boolean.class, false);
                    if (!isAsync) {
                        CompletableFuture<Object> newFuture = new CompletableFuture<>();
                        returnFuture.whenComplete((result, throwable) -> {
                            if (throwable == null) {
                                try {
                                    CacheKeyGenerator keyGenerator = cacheOperation.getCachePutKeyGenerator(putOperation);
                                    Object[] parameterValues = resolveParams(context, putOperation.get(MEMBER_PARAMETERS, String[].class, StringUtils.EMPTY_STRING_ARRAY));
                                    Object key = keyGenerator.generateKey(context, parameterValues);
                                    CompletableFuture<Void> putOperationFuture = buildPutFutures(cacheNames, result, key);

                                    putOperationFuture.whenComplete((aVoid, error) -> {
                                        if (error != null) {
                                            SyncCache cache = cacheManager.getCache(cacheNames[0]);
                                            if (errorHandler.handlePutError(cache, key, result, asRuntimeException(error))) {
                                                newFuture.completeExceptionally(error);
                                            } else {
                                                newFuture.complete(result);
                                            }
                                        } else {
                                            newFuture.complete(result);
                                        }
                                    });
                                } catch (Exception e) {
                                    newFuture.completeExceptionally(e);
                                }
                            } else {
                                newFuture.completeExceptionally(throwable);
                            }
                        });
                        returnFuture = newFuture;
                    } else {
                        returnFuture.whenCompleteAsync((result, throwable) -> {
                            if (throwable == null) {
                                putResultAsync(context, cacheOperation, putOperation, cacheNames, result);
                            }
                        }, ioExecutor);
                    }
                }
            }
        }
        return returnFuture;
    }

    private void putResultAsync(MethodInvocationContext<Object, Object> context, CacheOperation cacheOperation, AnnotationValue<CachePut> putOperation, String[] cacheNames, Object result) {
        try {
            CacheKeyGenerator keyGenerator = cacheOperation.getCachePutKeyGenerator(putOperation);
            Object[] parameterValues = resolveParams(context, putOperation.get(MEMBER_PARAMETERS, String[].class, StringUtils.EMPTY_STRING_ARRAY));
            Object key = keyGenerator.generateKey(context, parameterValues);
            CompletableFuture<Void> putOperationFuture = buildPutFutures(cacheNames, result, key);

            putOperationFuture.whenComplete((aVoid, error) -> {
                if (error != null) {
                    SyncCache cache = cacheManager.getCache(cacheNames[0]);
                    asyncCacheErrorHandler.handlePutError(cache, key, result, asRuntimeException(error));
                }
            });
        } catch (Exception e) {
            if (LOG.isErrorEnabled()) {
                LOG.error("Cache put operation failed: " + e.getMessage(), e);
            }
        }
    }

    /**
     * Resolve the cache key generator from the give type.
     *
     * @param type The key generator
     * @return The cache key generator
     */
    protected CacheKeyGenerator resolveKeyGenerator(Class<? extends CacheKeyGenerator> type) {
        if (type == null) {
            type = DefaultCacheKeyGenerator.class;
        }

        return keyGenerators.computeIfAbsent(type, aClass -> {
            if (beanContext.containsBean(aClass)) {
                return beanContext.getBean(aClass);
            }
            return InstantiationUtils.instantiate(aClass);
        });
    }

    private CompletableFuture<Void> buildPutFutures(String[] cacheNames, Object result, Object key) {
        List<CompletableFuture<Boolean>> futures = new ArrayList<>();
        for (String cacheName : cacheNames) {
            AsyncCache<?> asyncCache = cacheManager.getCache(cacheName).async();
            futures.add(asyncCache.put(key, result));
        }
        CompletableFuture[] futureArray = futures.toArray(new CompletableFuture[0]);
        return CompletableFuture.allOf(futureArray);
    }

    private CompletableFuture<Void> buildInvalidateFutures(String[] cacheNames, Object key) {
        List<CompletableFuture<Boolean>> futures = new ArrayList<>();
        for (String cacheName : cacheNames) {
            AsyncCache<?> asyncCache = cacheManager.getCache(cacheName).async();
            futures.add(asyncCache.invalidate(key));
        }
        CompletableFuture[] futureArray = futures.toArray(new CompletableFuture[0]);
        return CompletableFuture.allOf(futureArray);
    }

    private CompletableFuture<Void> buildInvalidateAllFutures(String[] cacheNames) {
        List<CompletableFuture<Boolean>> futures = new ArrayList<>();
        for (String cacheName : cacheNames) {
            AsyncCache<?> asyncCache = cacheManager.getCache(cacheName).async();
            futures.add(asyncCache.invalidateAll());
        }
        CompletableFuture[] futureArray = futures.toArray(new CompletableFuture[0]);
        return CompletableFuture.allOf(futureArray);
    }

    private CacheKeyGenerator resolveKeyGenerator(CacheKeyGenerator defaultKeyGenerator, AnnotationValue<Cacheable> cacheConfig) {
        CacheKeyGenerator keyGenerator = defaultKeyGenerator;
        Class<? extends CacheKeyGenerator> alternateKeyGen = cacheConfig.get(MEMBER_KEY_GENERATOR, Class.class).orElse(null);
        if (alternateKeyGen != null && keyGenerator.getClass() != alternateKeyGen) {
            keyGenerator = resolveKeyGenerator(alternateKeyGen);
        }
        return keyGenerator;
    }

    private String[] resolveCacheNames(AnnotationValue<CacheConfig> defaultConfig, AnnotationValue<Cacheable> cacheConfig) {
        String[] cacheNames = cacheConfig.get(MEMBER_CACHE_NAMES, String[].class).orElse(null);
        if (ArrayUtils.isEmpty(cacheNames)) {
            cacheNames = defaultConfig.get(MEMBER_CACHE_NAMES, String[].class).orElse(StringUtils.EMPTY_STRING_ARRAY);
        }
        return cacheNames;
    }

    private void doProceed(MethodInvocationContext context, ValueWrapper wrapper) {
        Object result = context.proceed();
        if (result instanceof Optional) {
            Optional optional = (Optional) result;
            wrapper.optional = true;
            if (optional.isPresent()) {
                wrapper.value = optional.get();
            }
        } else {
            wrapper.value = result;
        }
    }

    private void processCachePut(MethodInvocationContext<?, ?> context, ValueWrapper wrapper, AnnotationValue<CachePut> cacheConfig, CacheOperation cacheOperation) {
        String[] cacheNames = cacheOperation.getCachePutNames(cacheConfig);
        CacheKeyGenerator keyGenerator = cacheOperation.getCachePutKeyGenerator(cacheConfig);
        String[] parameterNames = cacheConfig.get(MEMBER_PARAMETERS, String[].class, StringUtils.EMPTY_STRING_ARRAY);
        Object[] parameterValues = resolveParams(context, parameterNames);
        boolean isAsync = cacheConfig.get(MEMBER_ASYNC, Boolean.class, false);


        processCachePut(context, wrapper, cacheNames, keyGenerator, parameterValues, isAsync);
    }

    private void processCachePut(MethodInvocationContext<?, ?> context, ValueWrapper wrapper, String[] cacheNames, CacheKeyGenerator keyGenerator, Object[] parameterValues, boolean isAsync) {
        if (!ArrayUtils.isEmpty(cacheNames)) {
            Object v = wrapper.value;
            if (isAsync) {
                ioExecutor.submit(() -> {
                    try {
                        Object key = keyGenerator.generateKey(context, parameterValues);
                        for (String cacheName : cacheNames) {
                            SyncCache cache = cacheManager.getCache(cacheName);
                            AsyncCache<?> asyncCache = cache.async();
                            CompletableFuture<Boolean> putFuture = asyncCache.put(key, v);
                            putFuture.whenCompleteAsync((aBoolean, throwable) -> {
                                if (throwable != null) {
                                    asyncCacheErrorHandler.handlePutError(cache, key, v, asRuntimeException(throwable));
                                }
                            }, ioExecutor);
                        }
                    } catch (Exception e) {
                        throw new CacheSystemException("Cache put operation failed: " + e.getMessage(), e);
                    }
                });
            } else {
                Object key = keyGenerator.generateKey(context, parameterValues);
                syncPut(cacheNames, key, v);
            }
        }
    }

    private void syncPut(String[] cacheNames, Object key, Object value) {
        for (String cacheName : cacheNames) {
            SyncCache syncCache = cacheManager.getCache(cacheName);
            try {
                syncCache.put(key, value);
            } catch (RuntimeException e) {
                if (errorHandler.handlePutError(syncCache, key, value, e)) {
                    throw e;
                }
            }
        }
    }

    private void processCacheEvict(
            MethodInvocationContext context,
            AnnotationValue<CacheInvalidate> cacheConfig,
            CacheOperation cacheOperation,
            boolean async) {

        String[] cacheNames = cacheOperation.getCacheInvalidateNames(cacheConfig);
        CacheKeyGenerator keyGenerator = cacheOperation.getCacheInvalidateKeyGenerator(cacheConfig);
        boolean invalidateAll = cacheConfig.getRequiredValue(MEMBER_ALL, Boolean.class);
        Object key = null;
        String[] parameterNames = cacheConfig.get(MEMBER_PARAMETERS, String[].class, StringUtils.EMPTY_STRING_ARRAY);
        Object[] parameterValues = resolveParams(context, parameterNames);

        if (!invalidateAll) {
            Class<? extends CacheKeyGenerator> alternateKeyGen = cacheConfig.get(MEMBER_KEY_GENERATOR, Class.class).orElse(null);
            if (alternateKeyGen != null && keyGenerator.getClass() != alternateKeyGen) {
                keyGenerator = resolveKeyGenerator(alternateKeyGen);
            }
            key = keyGenerator.generateKey(context, parameterValues);
        }

        if (!ArrayUtils.isEmpty(cacheNames)) {
            for (String cacheName : cacheNames) {
                SyncCache syncCache = cacheManager.getCache(cacheName);
                if (async) {
                    AsyncCache<?> asyncCache = syncCache.async();
                    if (invalidateAll) {
                        CompletableFuture<Boolean> future = asyncCache.invalidateAll();
                        future.whenCompleteAsync((aBoolean, throwable) -> {
                            if (throwable != null) {
                                asyncCacheErrorHandler.handleInvalidateError(syncCache, asRuntimeException(throwable));
                            }
                        }, ioExecutor);
                    } else {
                        Object finalKey = key;
                        CompletableFuture<Boolean> future = asyncCache.invalidate(key);
                        future.whenCompleteAsync((aBoolean, throwable) -> {
                            if (throwable != null) {
                                asyncCacheErrorHandler.handleInvalidateError(syncCache, finalKey, asRuntimeException(throwable));
                            }
                        }, ioExecutor);
                    }
                } else {
                    if (invalidateAll) {
                        try {
                            syncCache.invalidateAll();
                        } catch (RuntimeException e) {
                            if (errorHandler.handleInvalidateError(syncCache, e)) {
                                throw e;
                            }
                        }
                    } else {
                        try {
                            syncCache.invalidate(key);
                        } catch (RuntimeException e) {
                            if (errorHandler.handleInvalidateError(syncCache, key, e)) {
                                throw e;
                            }
                        }
                    }
                }
            }
        }
    }

    private RuntimeException asRuntimeException(Throwable throwable) {
        if (throwable instanceof RuntimeException) {
            return (RuntimeException) throwable;
        } else {
            return new RuntimeException(throwable);
        }
    }

    private Object[] resolveParams(MethodInvocationContext<?, ?> context, String[] parameterNames) {
        Object[] parameterValues;
        if (ArrayUtils.isEmpty(parameterNames)) {
            parameterValues = context.getParameterValues();
        } else {
            List list = new ArrayList();
            Map<String, MutableArgumentValue<?>> parameters = context.getParameters();
            for (String name : parameterNames) {
                list.add(parameters.get(name).getValue());
            }
            parameterValues = list.toArray();
        }
        return parameterValues;
    }

    /**
     *
     */
    private class CacheOperation {
        final Class returnType;
        final MethodInvocationContext<?, ?> context;
        final CacheKeyGenerator defaultKeyGenerator;
        final AnnotationValue<CacheConfig> defaultConfig;
        String cacheableCacheName;
        AnnotationValue<Cacheable> cacheable;
        List<AnnotationValue<CachePut>> putOperations;
        List<AnnotationValue<CacheInvalidate>> invalidateOperations;

        CacheOperation(MethodInvocationContext<?, ?> context, Class returnType) {
            this.context = context;
            this.returnType = returnType;

            this.defaultConfig = context.getAnnotation(CacheConfig.class);
            this.defaultKeyGenerator = resolveKeyGenerator(defaultConfig.get(MEMBER_KEY_GENERATOR, Class.class).orElse(null));
            boolean isVoid = isVoid();
            this.putOperations = isVoid ? null : putOperations(context);
            this.invalidateOperations = invalidateOperations(context);
            if (!isVoid && context.hasStereotype(Cacheable.class)) {
                AnnotationValue<Cacheable> cacheable = context.getAnnotation(Cacheable.class);
                String[] names = resolveCacheNames(defaultConfig, cacheable);
                if (ArrayUtils.isNotEmpty(names)) {
                    this.cacheableCacheName = names[0];
                    this.cacheable = cacheable;
                }
            }
        }

        boolean hasWriteOperations() {
            return putOperations != null || invalidateOperations != null;
        }

        boolean isVoid() {
            return void.class == returnType;
        }

        String[] getCachePutNames(AnnotationValue<CachePut> cacheConfig) {
            return getCacheNames(cacheConfig.get(MEMBER_CACHE_NAMES, String[].class).orElse(StringUtils.EMPTY_STRING_ARRAY));
        }

        String[] getCacheInvalidateNames(AnnotationValue<CacheInvalidate> cacheConfig) {
            return getCacheNames(cacheConfig.get(MEMBER_CACHE_NAMES, String[].class).orElse(StringUtils.EMPTY_STRING_ARRAY));
        }

        CacheKeyGenerator getCacheInvalidateKeyGenerator(AnnotationValue<CacheInvalidate> cacheConfig) {
            return getKeyGenerator(cacheConfig.get(MEMBER_KEY_GENERATOR, Class.class).orElse(null));
        }

        CacheKeyGenerator getCachePutKeyGenerator(AnnotationValue<CachePut> cacheConfig) {
            return getKeyGenerator(cacheConfig.get(MEMBER_KEY_GENERATOR, Class.class).orElse(null));
        }

        private String[] getCacheNames(String[] cacheNames) {
            if (ArrayUtils.isEmpty(cacheNames)) {
                return defaultConfig.get(MEMBER_CACHE_NAMES, String[].class).orElse(StringUtils.EMPTY_STRING_ARRAY);
            } else {
                return cacheNames;
            }
        }

        private CacheKeyGenerator getKeyGenerator(Class<? extends CacheKeyGenerator> alternateKeyGen) {
            CacheKeyGenerator keyGenerator = defaultKeyGenerator;
            if (alternateKeyGen != null && defaultKeyGenerator.getClass() != alternateKeyGen) {
                keyGenerator = resolveKeyGenerator(alternateKeyGen);
            }
            return keyGenerator;
        }
    }

    /**
     * The value wrapper.
     */
    private class ValueWrapper {
        Object value;
        boolean optional;
    }
}<|MERGE_RESOLUTION|>--- conflicted
+++ resolved
@@ -399,12 +399,8 @@
                             }
                         }
                     } else {
-<<<<<<< HEAD
-                        final Flowable<Boolean> cacheInvalidateFlowable = Flowable.create(emitter -> {
-=======
 
                         final Flowable<Object> cacheInvalidateFlowable = Flowable.create(emitter -> {
->>>>>>> f1a37d24
                             if (invalidateAll) {
                                 final CompletableFuture<Void> allFutures = buildInvalidateAllFutures(cacheNames);
                                 allFutures.whenCompleteAsync((aBoolean, throwable) -> {
@@ -414,12 +410,6 @@
                                             emitter.onError(throwable);
                                             return;
                                         }
-<<<<<<< HEAD
-                                    }
-                                    emitter.onNext(true);
-                                    emitter.onComplete();
-                                }, ioExecutor);
-=======
                                         emitter.onNext(true);
                                         emitter.onComplete();
                                     } else {
@@ -434,7 +424,6 @@
                                         emitter.onComplete();
                                     }
                                 });
->>>>>>> f1a37d24
                             } else {
                                 CacheKeyGenerator keyGenerator = cacheOperation.getCacheInvalidateKeyGenerator(invalidateOperation);
                                 String[] parameterNames = invalidateOperation.get(MEMBER_PARAMETERS, String[].class, StringUtils.EMPTY_STRING_ARRAY);
@@ -453,11 +442,7 @@
                                             return;
                                         }
                                     }
-<<<<<<< HEAD
-                                    emitter.onNext(true);
-=======
                                     emitter.onNext(o);
->>>>>>> f1a37d24
                                     emitter.onComplete();
                                 }, ioExecutor);
                             }
